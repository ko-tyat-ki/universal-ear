{
    "serverConfig": {
        "useOnChange": true,
        "useEasterEgg": true,
        "useSleepMode": true,
        "modeAutoChangeInterval": 18000,
        "goToSleepAfter": 20000,
        "isAutoChangingModeEnabled": true
    },
    "sleepConfig": {
	"volume": 0.9
    },
    "fastReaction": {
        "tensionTrigger": 10
    },
    "basicWithRainbow": {
        "rainbowLength": 60000,
        "maxTension": 40
    },
    "changingColors": {
        "maxTension": 50,
        "reduceBrightnessFunctionTime": 10000,
        "colorChangingSpeed": 3,
        "defaultColor": [
            5,
            5,
            5
        ],
        "defaultMult": 30
    },
    "jasmineConfig": {
        "tensionTrigger": 10,
	"soundFactor": 1
    },
    "oceanConfig": {
        "speed": 100,
        "distanceBetweenSticks": 250,
        "tensionTrigger": 4
    },
    "polzynkiConfig": {
        "length": 2,
        "sensitivity": 0.05,
        "default_speed": 0.05,
        "secondary_effect": 0.01,
        "rainbowLength": 60000,
        "positionStickAdjustmentFactor": 10,
	"factor": 1,
<<<<<<< HEAD
	"soundTrigger": 0.5,
=======
	"soundTrigger": 0.75,
>>>>>>> f47b8870
	"soundFactor": 1,
	"slowSoundFactor": 1
	
    },
    "randomFlashes2": {
        "rainbowLength": 180000,
        "sensitivity": 0.4,
        "flashesFrequency_default": 0.0005,
        "proportionLEDSAlight_default": 0.1,
        "flashesFactor": 20,
        "timeParameterFactor": 10
    },
    "randomFlashes": {
        "sensitivity": 0.4,
        "flashesFrequency_default": 0.0005,
        "proportionLEDSAlight_default": 0.1,
        "flashesFactor": 20,
        "timeParameterFactor": 10
    },
    "stairs": {
        "speed": 500,
        "numberOfLedsOf16": 32
    },
    "tensionWithEchoConfig": {
        "tensionTreshold": 1.5
    },
    "onChangeConfig": {
        "speed": 300
    },
    "flickerConfig": {
        "factor": 1,
	"soundTrigger": 0.75,
	"soundFactor": 1,
	"slowSoundFactor": 1
    },
    "easterEggConfig": {
        "speed": 150,
        "duration": 10000,
        "tensionThreshold": 10,
        "activationStickCount": 8,
	"volume": 1
    }
}<|MERGE_RESOLUTION|>--- conflicted
+++ resolved
@@ -8,7 +8,7 @@
         "isAutoChangingModeEnabled": true
     },
     "sleepConfig": {
-	"volume": 0.9
+        "volume": 0.9
     },
     "fastReaction": {
         "tensionTrigger": 10
@@ -30,7 +30,7 @@
     },
     "jasmineConfig": {
         "tensionTrigger": 10,
-	"soundFactor": 1
+        "soundFactor": 1
     },
     "oceanConfig": {
         "speed": 100,
@@ -44,15 +44,10 @@
         "secondary_effect": 0.01,
         "rainbowLength": 60000,
         "positionStickAdjustmentFactor": 10,
-	"factor": 1,
-<<<<<<< HEAD
-	"soundTrigger": 0.5,
-=======
-	"soundTrigger": 0.75,
->>>>>>> f47b8870
-	"soundFactor": 1,
-	"slowSoundFactor": 1
-	
+        "factor": 1,
+        "soundTrigger": 0.5,
+        "soundFactor": 1,
+        "slowSoundFactor": 1
     },
     "randomFlashes2": {
         "rainbowLength": 180000,
@@ -81,15 +76,15 @@
     },
     "flickerConfig": {
         "factor": 1,
-	"soundTrigger": 0.75,
-	"soundFactor": 1,
-	"slowSoundFactor": 1
+        "soundTrigger": 0.75,
+        "soundFactor": 1,
+        "slowSoundFactor": 1
     },
     "easterEggConfig": {
         "speed": 150,
         "duration": 10000,
         "tensionThreshold": 10,
         "activationStickCount": 8,
-	"volume": 1
+        "volume": 1
     }
 }