<!DOCTYPE html>
<html>

<head>
  <title>Playground</title>
  <link rel="icon" href="images/moon-icon.jpeg" />
  <link rel="stylesheet" href="static/main.css" type="text/css" />
</head>

<body>
  <div class="container" id="container"></div>
  <div class="menu">
    <div id="select-mode--container">
      <h5>mode:</h5>
      <select id="select-mode">
        <option value="risingStairs">Just stairs</option>
        <option value="ocean">Ocean</option>
        <option value="jasmine" selected="selected">Jasmine</option>
        <option value="basic_with_rainbow">Basic with rainbow colors</option>
        <option value="flicker">Flicker</option>
        <option value="tensionWithEcho">Tension with echo</option>
        <option value="changing_colors">Changing colours</option>
        <option value="random_flashes">Random flashes</option>
        <option value="random_flashes_v2">Random flashes (screen saver?)</option>
        <option value="empty">Empty</option>
<<<<<<< HEAD
        <option value="yannsIdea">Yann's idea</option>
        <option value="easterEgg">Easter egg</option>
=======
        <option value="polzynki">polzynki</option>
>>>>>>> 75dda671
      </select>
    </div>
    <div id="select-structure--container">
      <h5>Structure type:</h5>
      <select id="select-structure">
        <option value="duet" selected="selected">Duet</option>
        <option value="circle">Circle</option>
        <option value="realistic">Realistic</option>
        <option value="final">Final</option>
      </select>
    </div>
  </div>
  </div>

  <script src="socket.io/socket.io.js" type="application/javascript"></script>
  <script src="web/lib/three/three.js"></script>
  <script src="web/lib/three/OrbitControls.js"></script>
  <script src="web/client.js" type="module"></script>
</body>

</html><|MERGE_RESOLUTION|>--- conflicted
+++ resolved
@@ -23,12 +23,8 @@
         <option value="random_flashes">Random flashes</option>
         <option value="random_flashes_v2">Random flashes (screen saver?)</option>
         <option value="empty">Empty</option>
-<<<<<<< HEAD
-        <option value="yannsIdea">Yann's idea</option>
         <option value="easterEgg">Easter egg</option>
-=======
         <option value="polzynki">polzynki</option>
->>>>>>> 75dda671
       </select>
     </div>
     <div id="select-structure--container">
