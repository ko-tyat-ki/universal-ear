--- conflicted
+++ resolved
@@ -1,12 +1,9 @@
 import { sleep } from './lib/helpers/sleep.js'
 import { drawColumns } from './lib/helpers/drawColumns.js'
 
-import { basic } from './lib/functions/basic.js'
-<<<<<<< HEAD
+import { basic } from './lib/functions/basic.js'l
 import { randomEcho } from './lib/functions/randomEcho.js'
-=======
 import { flicker } from './lib/functions/flicker.js'
->>>>>>> 3a2d7ff8
 
 const connectArduinosWithColumns = async ({
     arduinos,
@@ -21,25 +18,22 @@
                 columns
             })
             break
-<<<<<<< HEAD
         case 1:
             randomEcho({
                 arduinos,
                 columns
             })
-=======
-		case 1:
-			flicker({
-				arduinos,
-				columns
-			})
-			break
-		case 2:
-			console.log('No function is written for this option yet')
->>>>>>> 3a2d7ff8
-            break
+        case 2:
+          flicker({
+            arduinos,
+            columns
+          })
+          break
+        case 3:
+          console.log('No function is written for this option yet')
+          break
         default:
-            console.log('You need to pick up function you would use')
+          console.log('You need to pick up function you would use')
     }
 }
 
