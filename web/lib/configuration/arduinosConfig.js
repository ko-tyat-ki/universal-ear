export const arduinosConfig = [
<<<<<<< HEAD
    {
        name: '/dev/tty.usbmodem14201', // first port on MAC
        column: '2',
        baudRate: 115200,
        numberOfLEDs: 40,
        sensors: [
            {
                name: 'someName',
                position: 20
            }
        ],
        baseTension: 0
    }, {
        name: 'COM7', // first port on Windows
        column: '1',
        baudRate: 115200,
        numberOfLEDs: 40,
        sensors: [
            {
                name: 'someName',
                position: 20
            }
        ],
        baseTension: 0
    }
=======
	{
		name: '/dev/tty.usbmodem14201', // first port on MAC
		column: '1',
		baudRate: 115200,
		numberOfLEDs: 40,
		sensors: [
			{
				name: 'someName',
				position: 20
			}
		],
		baseTension: 0
	}, {
		name: 'COM14', // first port on Windows
		column: '1',
		baudRate: 115200,
		numberOfLEDs: 40,
		sensors: [
			{
				name: 'someName',
				position: 20
			}
		],
		baseTension: 0
	}, {
		name: '/dev/ttyACM0', // first one on pi
		column: '1',
		baudRate: 115200,
		numberOfLEDs: 40,
		sensors: [
			{
				name: 'someName',
				position: 20
			}
		],
		baseTension: 0
	}, {
		name: '/dev/ttyUSB0', // second arduino port
		column: '1',
		baudRate: 115200,
		numberOfLEDs: 40,
		sensors: [
			{
				name: 'someOtherName',
				position: 30
			}
		],
		baseTension: 0
	}, {
		name: '/dev/ttyUSB1',
		column: '2',
		baudRate: 115200,
		numberOfLEDs: 40,
		sensors: [
			{
				name: 'some',
				position: 10
			}
		],
		baseTension: 0
	}, {
		name: '/dev/tty.usbserial-14250', // first port on MAC
		column: '1',
		baudRate: 115200,
		numberOfLEDs: 40,
		sensors: [
			{
				name: 'someName',
				position: 20
			}
		],
		baseTension: 0
	}, {
		name: '/dev/tty.usbserial-14260', // first port on MAC
		column: '2',
		baudRate: 115200,
		numberOfLEDs: 40,
		sensors: [
			{
				name: 'someName',
				position: 20
			}
		],
		baseTension: 0
	}
>>>>>>> 3ce8b3da
]<|MERGE_RESOLUTION|>--- conflicted
+++ resolved
@@ -1,31 +1,4 @@
 export const arduinosConfig = [
-<<<<<<< HEAD
-    {
-        name: '/dev/tty.usbmodem14201', // first port on MAC
-        column: '2',
-        baudRate: 115200,
-        numberOfLEDs: 40,
-        sensors: [
-            {
-                name: 'someName',
-                position: 20
-            }
-        ],
-        baseTension: 0
-    }, {
-        name: 'COM7', // first port on Windows
-        column: '1',
-        baudRate: 115200,
-        numberOfLEDs: 40,
-        sensors: [
-            {
-                name: 'someName',
-                position: 20
-            }
-        ],
-        baseTension: 0
-    }
-=======
 	{
 		name: '/dev/tty.usbmodem14201', // first port on MAC
 		column: '1',
@@ -111,5 +84,4 @@
 		],
 		baseTension: 0
 	}
->>>>>>> 3ce8b3da
 ]