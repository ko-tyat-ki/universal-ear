--- conflicted
+++ resolved
@@ -2,11 +2,6 @@
 /* global ArrayBuffer */
 /* global Uint8Array */
 
-<<<<<<< HEAD
-import { transformHexToRgb } from './colorHelpers.js'
-
-=======
->>>>>>> 8549f228
 // Takes leds data for one stick, puts it into Byte array to be sent to certain Arduino
 const putLedsInBufferArray = (columnLedsConfig, numberOfLeds) => {
     const bufferArray = new ArrayBuffer(numberOfLeds * 3 + 3)
@@ -95,15 +90,6 @@
     return regroupedConfig
 }
 
-<<<<<<< HEAD
-
-// Combines first simulated sensor data with real sensor data:
-// HOWEVER: if 5V is connected to both the sensor and LEDs, the sensor data will be skewed and wrong and biased
-const combineSensors = (fkSensor, rlSensor) => {
-	let combinedSensors = fkSensor
-	combinedSensors[0].tension += fkSensor[0].tension + rlSensor.tension
-	return combinedSensors
-=======
 const getInfoFromSensors = (data) => {
     const received = data.split('\t')
 
@@ -113,7 +99,6 @@
             slow: received[1]
         }
     }
->>>>>>> 8549f228
 }
 
 export {
