--- conflicted
+++ resolved
@@ -2,7 +2,7 @@
 // Returns a large array of all LED colours of all the STICKS
 
 // This particular function linearly depends on the tension of the sensor, i.e. the number of LEDs that will be turned ON linearly depends on the tension
-const basic = (sticks, sensors) => { 
+const basic = (sticks, sensors) => {
 	const brightColor = {
 		r: 200,
 		g: 200,
@@ -10,7 +10,7 @@
 	}
 
 	// Cycle through array of sensors from each stick:
-	return sensors.map(sensor => { 
+	return sensors.map(sensor => {
 		// Find a Stick that corresponds to current Sensor
 		const stick = sticks.find(stick => stick.name === sensor.column)
 
@@ -18,12 +18,7 @@
 		const tension = sensor.tension
 		const numberOfLEDs = stick.numberOfLEDs || 40 // at the moment we are using 40 LEDs
 
-<<<<<<< HEAD
 		const leds = [] // Will be an array of leds (key, colours)
-=======
-		// Initialise array that will hold the order numbers of LEDs and their colours
-		const leds = []
->>>>>>> e37e8166
 
 		// Cycle through the keys up to the tension value
 		for (let key = 0; key < tension; key++) {
