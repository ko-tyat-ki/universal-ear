--- conflicted
+++ resolved
@@ -11,11 +11,8 @@
 import yannsIdea from './modes/yannsIdea'
 import jasmine from './modes/jasmine'
 import ocean from './modes/ocean'
-<<<<<<< HEAD
 import polzynki from './modes/polzynki'
-=======
 import risingStairs from './modes/stairs'
->>>>>>> c3e098f2
 
 export default {
 	basic,
@@ -31,9 +28,6 @@
 	yannsIdea,
 	jasmine,
 	ocean,
-<<<<<<< HEAD
-	polzynki
-=======
+	polzynki,
 	risingStairs
->>>>>>> c3e098f2
 }