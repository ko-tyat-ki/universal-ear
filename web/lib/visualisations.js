--- conflicted
+++ resolved
@@ -1,4 +1,3 @@
-<<<<<<< HEAD
 import basic from './modes/basic'
 import basic_with_rainbow from './modes/basic_with_rainbow'
 import changing_colors from './modes/changing_colors'
@@ -8,6 +7,8 @@
 import tensionWithEcho from './modes/tensionWithEcho'
 import fastReaction from './modes/fastReaction'
 import rain from './modes/rain'
+import rain from './modes/rain';
+import sinus from './modes/workshop';
 
 export default {
 	basic,
@@ -18,24 +19,6 @@
 	randomEcho,
 	tensionWithEcho,
 	fastReaction,
-	rain
-}
-=======
-import basic from "./modes/basic";
-import flicker from "./modes/flicker";
-import randomEcho from "./modes/randomEcho";
-import tensionWithEcho from "./modes/tensionWithEcho";
-import fastReaction from "./modes/fastReaction";
-import rain from "./modes/rain";
-import sinus from "./modes/workshop";
-
-export default {
-  basic,
-  flicker,
-  randomEcho,
-  tensionWithEcho,
-  fastReaction,
-  rain,
-  sinus
-};
->>>>>>> a5b30800
+	rain,
+	sinus
+}