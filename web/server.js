--- conflicted
+++ resolved
@@ -18,15 +18,11 @@
 // const clientConfigurations = earConfig.read()
 const clientConfigurations = {}
 let ledsConfig = [] // Needs to be initially an empty array to trigger communication with the arduino
-<<<<<<< HEAD
 let isAutoChangingModeEnabled = false
 let modeAutoChangeTimeout = 3 * 60 * 1000 // 3 minutes
 let modeStack = []
 
-let currentModeKey = 'basic'
-=======
 let currentModeKey = 'jasmine'
->>>>>>> 75dda671
 let currentMode = modes[currentModeKey]
 let clientSensors = []
 let realSensorsData = []
